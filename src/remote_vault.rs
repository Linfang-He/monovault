// Basically a gRPC client that makes requests to remote vault servers.

use crate::{database::Database, rpc::FileToWrite};
use crate::rpc;
use crate::rpc::vault_rpc_client::VaultRpcClient;
use crate::types::*;
use std::fs::OpenOptions;
use std::path::Path;
use std::sync::Arc;
use tokio::runtime::{Builder, Runtime};
use tonic::Request;
use std::sync::Mutex;
use tonic::transport::Channel;
use tokio_stream::StreamExt;
use crate::types::VaultFileType::File;
use crate::types::VaultFileType::Directory;
use tokio_stream::iter;
use futures_util::stream;

#[derive(Debug)]
pub struct RemoteVault {
    // database: Arc<Database>,
    rt: Mutex<Runtime>,
    client: Mutex<VaultRpcClient<Channel>>,
    name: String,
}

impl RemoteVault {
    fn new(addr: String, name: String) -> VaultResult<RemoteVault> {
        let rt = Builder::new_multi_thread().enable_all().build().unwrap();
        let client = rt.block_on(VaultRpcClient::connect(addr))?;
        return Ok(RemoteVault {
            rt: Mutex::new(rt),
            client: Mutex::new(client),
            name: name,
        })
    }
}

impl Vault for RemoteVault {
    fn name(&self) -> String {
        return self.name.clone();
    }

    fn attr(&self, file: Inode) -> VaultResult<FileInfo> {
        let rt = self.rt.lock().unwrap();
        let mut client = self.client.lock().unwrap();
        let response = rt.block_on(client.attr(rpc::Inode{value: file}));
        match response {
            Ok(value) => {
                let v = value.into_inner();
                let mut file_info = FileInfo {
                    inode: v.inode,
                    name: v.name.to_string(),
                    kind: VaultFileType::Directory,  // File = 0, Directory = 1,
                    size: v.size,
                };
                if v.kind == 0 {
                    file_info.kind = VaultFileType::File;
                }
                return Ok(file_info);
            },
            Err(_) => { // TODO: Status Code
                Err(VaultError::FileNotExist(file))
            }
        }
    }

    fn read(&self, file: Inode, offset: i64, size: u32) -> VaultResult<Vec<u8>> {
        let mut result :Vec<u8> = Vec::new();
        let rt = self.rt.lock().unwrap();
        let mut client = self.client.lock().unwrap();
        let response = rt.block_on(client.read(rpc::FileToRead{
            file: file,
            offset: offset,
            size: size,
        }));
        match response {
            Ok(value) => {
                let mut stream = value.into_inner();
                while let Some(received) = rt.block_on(stream.next()) {
                    match received {
                        Ok(value) => {
                            result.extend(&value.payload);
                        },
                        Err(_) => {
                            // TODO: which one to return?
                            // return Err(VaultError::FileNotExist(file)); // TODO: status code
                            return Ok(result);
                        }
                    }
                }
                return Ok(result);
            },
            Err(_) => {
                // TODO: status code
                Err(VaultError::FileNotExist(file))
            }
        }
    }

    fn write(&self, file: Inode, offset: i64, data: &[u8]) -> VaultResult<u32> {
        let rt = self.rt.lock().unwrap();
        let mut client = self.client.lock().unwrap();
        let mut file2write = vec![];
        file2write.push(FileToWrite{ name: file, offset, data: data.to_vec() });
        let request = Request::new(stream::iter(file2write));
        let response = rt.block_on(client.write(request)).unwrap();
        Ok(response.into_inner().value)
    }

    fn create(&self, parent: Inode, name: &str, kind: VaultFileType) -> VaultResult<Inode> {
        let rt = self.rt.lock().unwrap();
        let mut client = self.client.lock().unwrap();
        let mut request = rpc::FileToCreate{
            parent: parent,
            name: name.to_string(),
            kind: 1, // File = 0, Directory = 1,
        };
        if matches!(kind, File) {
            request.kind = 0;
        }
        let response = rt.block_on(client.create(request)).unwrap().into_inner();
        return Ok(response.value);
    }

    fn open(&self, file: Inode, mode: OpenMode) -> VaultResult<()> {
        let rt = self.rt.lock().unwrap();
        let mut client = self.client.lock().unwrap();
        let mut request = rpc::FileToOpen{
            file: file,
            mode: 1, // R = 0, Rw = 1,
        };
        if matches!(mode, OpenMode::R) {
            request.mode = 0;
        }
        let _ = rt.block_on(client.open(request)).unwrap().into_inner();
        return Ok(());
    }

    fn close(&self, file: Inode) -> VaultResult<()> {
        let rt = self.rt.lock().unwrap();
        let mut client = self.client.lock().unwrap();
        let _ = rt.block_on(client.close(rpc::Inode{
            value: file,
        })).unwrap().into_inner();
        return Ok(());
    }

    fn delete(&self, file: Inode) -> VaultResult<()> {
        let rt = self.rt.lock().unwrap();
        let mut client = self.client.lock().unwrap();
        let _ = rt.block_on(client.delete(rpc::Inode{
            value: file,
        })).unwrap().into_inner();
        return Ok(());
    }
<<<<<<< HEAD
    fn readdir(&self, dir: Inode) -> VaultResult<Vec<FileInfo>> {
        todo!()
=======

    fn readdir(&self, dir: Inode) -> VaultResult<Vec<DirEntry>> {
        let rt = self.rt.lock().unwrap();
        let mut client = self.client.lock().unwrap();
        let response = rt.block_on(client.readdir(rpc::Inode{
            value: dir,
        })).unwrap().into_inner().list;
        let result :Vec<DirEntry>= response.iter().map(|x| {
            let tmp;
            if x.kind == 0 {
                tmp = DirEntry {
                    inode: x.inode,
                    name: x.name.clone(),
                    kind: File,
                }
            }
            else {
                tmp = DirEntry {
                    inode: x.inode,
                    name: x.name.clone(),
                    kind: Directory,
                }
            }
            tmp
        }
    ).collect();
        return Ok(result);
>>>>>>> 939dd155
    }
}<|MERGE_RESOLUTION|>--- conflicted
+++ resolved
@@ -1,21 +1,21 @@
 // Basically a gRPC client that makes requests to remote vault servers.
 
-use crate::{database::Database, rpc::FileToWrite};
 use crate::rpc;
 use crate::rpc::vault_rpc_client::VaultRpcClient;
+use crate::types::VaultFileType::Directory;
+use crate::types::VaultFileType::File;
 use crate::types::*;
+use crate::{database::Database, rpc::FileToWrite};
+use futures_util::stream;
 use std::fs::OpenOptions;
 use std::path::Path;
 use std::sync::Arc;
+use std::sync::Mutex;
 use tokio::runtime::{Builder, Runtime};
+use tokio_stream::iter;
+use tokio_stream::StreamExt;
+use tonic::transport::Channel;
 use tonic::Request;
-use std::sync::Mutex;
-use tonic::transport::Channel;
-use tokio_stream::StreamExt;
-use crate::types::VaultFileType::File;
-use crate::types::VaultFileType::Directory;
-use tokio_stream::iter;
-use futures_util::stream;
 
 #[derive(Debug)]
 pub struct RemoteVault {
@@ -26,14 +26,14 @@
 }
 
 impl RemoteVault {
-    fn new(addr: String, name: String) -> VaultResult<RemoteVault> {
+    fn new(addr: String, name: &str) -> VaultResult<RemoteVault> {
         let rt = Builder::new_multi_thread().enable_all().build().unwrap();
         let client = rt.block_on(VaultRpcClient::connect(addr))?;
         return Ok(RemoteVault {
             rt: Mutex::new(rt),
             client: Mutex::new(client),
-            name: name,
-        })
+            name: name.to_string(),
+        });
     }
 }
 
@@ -45,36 +45,36 @@
     fn attr(&self, file: Inode) -> VaultResult<FileInfo> {
         let rt = self.rt.lock().unwrap();
         let mut client = self.client.lock().unwrap();
-        let response = rt.block_on(client.attr(rpc::Inode{value: file}));
+        let response = rt.block_on(client.attr(rpc::Inode { value: file }));
         match response {
             Ok(value) => {
                 let v = value.into_inner();
-                let mut file_info = FileInfo {
+                Ok(FileInfo {
                     inode: v.inode,
                     name: v.name.to_string(),
-                    kind: VaultFileType::Directory,  // File = 0, Directory = 1,
+                    kind: if v.kind == 0 {
+                        VaultFileType::File
+                    } else {
+                        VaultFileType::Directory
+                    },
                     size: v.size,
-                };
-                if v.kind == 0 {
-                    file_info.kind = VaultFileType::File;
-                }
-                return Ok(file_info);
-            },
-            Err(_) => { // TODO: Status Code
+                    atime: v.atime,
+                    mtime: v.mtime,
+                    version: v.version,
+                })
+            }
+            Err(_) => {
+                // TODO: Status Code
                 Err(VaultError::FileNotExist(file))
             }
         }
     }
 
     fn read(&self, file: Inode, offset: i64, size: u32) -> VaultResult<Vec<u8>> {
-        let mut result :Vec<u8> = Vec::new();
+        let mut result: Vec<u8> = Vec::new();
         let rt = self.rt.lock().unwrap();
         let mut client = self.client.lock().unwrap();
-        let response = rt.block_on(client.read(rpc::FileToRead{
-            file: file,
-            offset: offset,
-            size: size,
-        }));
+        let response = rt.block_on(client.read(rpc::FileToRead { file, offset, size }));
         match response {
             Ok(value) => {
                 let mut stream = value.into_inner();
@@ -82,7 +82,7 @@
                     match received {
                         Ok(value) => {
                             result.extend(&value.payload);
-                        },
+                        }
                         Err(_) => {
                             // TODO: which one to return?
                             // return Err(VaultError::FileNotExist(file)); // TODO: status code
@@ -91,7 +91,7 @@
                     }
                 }
                 return Ok(result);
-            },
+            }
             Err(_) => {
                 // TODO: status code
                 Err(VaultError::FileNotExist(file))
@@ -103,7 +103,11 @@
         let rt = self.rt.lock().unwrap();
         let mut client = self.client.lock().unwrap();
         let mut file2write = vec![];
-        file2write.push(FileToWrite{ name: file, offset, data: data.to_vec() });
+        file2write.push(FileToWrite {
+            name: file,
+            offset,
+            data: data.to_vec(),
+        });
         let request = Request::new(stream::iter(file2write));
         let response = rt.block_on(client.write(request)).unwrap();
         Ok(response.into_inner().value)
@@ -112,8 +116,8 @@
     fn create(&self, parent: Inode, name: &str, kind: VaultFileType) -> VaultResult<Inode> {
         let rt = self.rt.lock().unwrap();
         let mut client = self.client.lock().unwrap();
-        let mut request = rpc::FileToCreate{
-            parent: parent,
+        let mut request = rpc::FileToCreate {
+            parent,
             name: name.to_string(),
             kind: 1, // File = 0, Directory = 1,
         };
@@ -127,8 +131,8 @@
     fn open(&self, file: Inode, mode: OpenMode) -> VaultResult<()> {
         let rt = self.rt.lock().unwrap();
         let mut client = self.client.lock().unwrap();
-        let mut request = rpc::FileToOpen{
-            file: file,
+        let mut request = rpc::FileToOpen {
+            file,
             mode: 1, // R = 0, Rw = 1,
         };
         if matches!(mode, OpenMode::R) {
@@ -141,51 +145,43 @@
     fn close(&self, file: Inode) -> VaultResult<()> {
         let rt = self.rt.lock().unwrap();
         let mut client = self.client.lock().unwrap();
-        let _ = rt.block_on(client.close(rpc::Inode{
-            value: file,
-        })).unwrap().into_inner();
+        let _ = rt
+            .block_on(client.close(rpc::Inode { value: file }))
+            .unwrap()
+            .into_inner();
         return Ok(());
     }
 
     fn delete(&self, file: Inode) -> VaultResult<()> {
         let rt = self.rt.lock().unwrap();
         let mut client = self.client.lock().unwrap();
-        let _ = rt.block_on(client.delete(rpc::Inode{
-            value: file,
-        })).unwrap().into_inner();
+        let _ = rt
+            .block_on(client.delete(rpc::Inode { value: file }))
+            .unwrap()
+            .into_inner();
         return Ok(());
     }
-<<<<<<< HEAD
+
     fn readdir(&self, dir: Inode) -> VaultResult<Vec<FileInfo>> {
-        todo!()
-=======
-
-    fn readdir(&self, dir: Inode) -> VaultResult<Vec<DirEntry>> {
         let rt = self.rt.lock().unwrap();
         let mut client = self.client.lock().unwrap();
-        let response = rt.block_on(client.readdir(rpc::Inode{
-            value: dir,
-        })).unwrap().into_inner().list;
-        let result :Vec<DirEntry>= response.iter().map(|x| {
-            let tmp;
-            if x.kind == 0 {
-                tmp = DirEntry {
-                    inode: x.inode,
-                    name: x.name.clone(),
-                    kind: File,
-                }
-            }
-            else {
-                tmp = DirEntry {
-                    inode: x.inode,
-                    name: x.name.clone(),
-                    kind: Directory,
-                }
-            }
-            tmp
-        }
-    ).collect();
+        let response = rt
+            .block_on(client.readdir(rpc::Inode { value: dir }))
+            .unwrap()
+            .into_inner()
+            .list;
+        let result: Vec<FileInfo> = response
+            .iter()
+            .map(|info| FileInfo {
+                inode: info.inode,
+                name: info.name.clone(),
+                kind: if info.kind == 0 { File } else { Directory },
+                size: info.size,
+                atime: info.atime,
+                mtime: info.mtime,
+                version: info.version,
+            })
+            .collect();
         return Ok(result);
->>>>>>> 939dd155
     }
 }