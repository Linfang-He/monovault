--- conflicted
+++ resolved
@@ -81,15 +81,15 @@
     }
 }
 
-<<<<<<< HEAD
 impl From<time::SystemTimeError> for VaultError {
     fn from(err: time::SystemTimeError) -> Self {
         VaultError::SystemTimeError(err)
-=======
+    }
+}
+
 impl From<tonic::transport::Error> for VaultError {
     fn from(err: tonic::transport::Error) -> Self {
         VaultError::RpcError(err)
->>>>>>> 939dd155
     }
 }
 
